--- conflicted
+++ resolved
@@ -165,8 +165,6 @@
     text: "",
     attachmentLayout: "carousel",
     attachments: [car_card.attachments[0]]
-<<<<<<< HEAD
-=======
 }
 
 export var hero_card: dl.Message = {
@@ -202,7 +200,6 @@
             }
         }
     ]
->>>>>>> 81955ae1
 }
 
 /*
