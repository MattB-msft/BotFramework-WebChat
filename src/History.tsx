--- conflicted
+++ resolved
@@ -30,24 +30,6 @@
                 <div className="wc-message-group">
                 { this.props.activities
                     .filter(activity => activity.type === "message" && (activity.from.id != this.props.userId || !activity.id))
-<<<<<<< HEAD
-                    .map((activity:Message) => {
-                        return (
-                            <div className={ 'wc-message wc-message-from-' + (activity.from.id === 'user' ? 'me' : 'bot') }>
-                                <div className={ 'wc-message-content' + (this.props.debuggerVisible ? ' clickable' : '') + (activity === this.props.selectedActivity ? ' selected' : '') } onClick={ this.props.debuggerVisible ? (e) => { this.props.actions.onMessageClicked(activity, e); } : () => {} }>
-                                    <svg className="wc-message-callout">
-                                        <path className="point-left" d="m0,0 h12 v10 z" />
-                                        <path className="point-right" d="m0,10 v-10 h12 z" />
-                                    </svg>
-                                    <HistoryMessage
-                                        activity={ activity }
-                                        actions={ this.props.actions }/>
-                                </div>
-                                <div className="wc-message-from">{ activity.from.id === 'user' ? 'you' : activity.from.id }</div>
-                            </div>
-                        );
-                    })
-=======
                     .map((activity:Message) =>
                         <div className={ 'wc-message wc-message-from-' + (activity.from.id === 'user' ? 'me' : 'bot') }>
                             <div className={ 'wc-message-content' + (this.props.debuggerVisible ? ' clickable' : '') + (activity === this.props.selectedActivity ? ' selected' : '') } onClick={ this.props.debuggerVisible ? (e) => { this.props.actions.onMessageClicked(activity, e); } : () => {} }>
@@ -62,7 +44,6 @@
                             <div className="wc-message-from">{ activity.from.id === 'user' ? 'you' : activity.from.id }</div>
                         </div>
                     )
->>>>>>> 92c923ac
                 }
                 </div>
             </div>
