--- conflicted
+++ resolved
@@ -614,7 +614,6 @@
         right: 0;
     }
     
-<<<<<<< HEAD
     .wc-send.hidden {
         visibility: hidden
     }
@@ -635,8 +634,6 @@
         visibility: hidden
     }
 
-=======
->>>>>>> c92422b4
     .wc-console.has-text .wc-send svg {
         fill: $c07; 
     }
