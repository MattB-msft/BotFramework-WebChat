import * as React from 'react';

import { BehaviorSubject } from 'rxjs/BehaviorSubject';
import { Observable } from 'rxjs/Observable';
import { Subscription } from 'rxjs/Subscription';

import { Activity, Media, IBotConnection, User, MediaType, DirectLine, DirectLineOptions } from 'botframework-directlinejs';
import { History } from './History';
import { Shell } from './Shell';
import { createStore, ChatActions, ChatStore } from './Store';
import { Dispatch, Provider } from 'react-redux';

export interface FormatOptions {
    showHeader?: boolean
}

export type ActivityOrID = {
    activity?: Activity
    id?: string
}

export interface ChatProps {
    user: User,
    bot: User,
    botConnection?: IBotConnection,
    directLine?: DirectLineOptions,
    locale?: string,
    selectedActivity?: BehaviorSubject<ActivityOrID>,
    sendTyping?: boolean,
    formatOptions?: FormatOptions,
    resize?: 'none' | 'window' | 'detect'
}

export class Chat extends React.Component<ChatProps, {}> {

    private store = createStore();

    private botConnection: IBotConnection;
    
    private activitySubscription: Subscription;
    private connectionStatusSubscription: Subscription;
    private selectedActivitySubscription: Subscription;

    private chatviewPanel: HTMLElement;
    private resizeListener = () => this.setSize();

    constructor(props: ChatProps) {
        super(props);

        konsole.log("BotChat.Chat props", props);

        this.store.dispatch<ChatActions>({
            type: 'Set_Locale',
            locale: props.locale || window.navigator["userLanguage"] || window.navigator.language || 'en'
        });

        if (props.formatOptions)
<<<<<<< HEAD
            this.store.dispatch<FormatAction>({ type: 'Set_Format_Options', options: props.formatOptions });

=======
            this.store.dispatch<ChatActions>({ type: 'Set_Format_Options', options: props.formatOptions
     });
        
>>>>>>> a0b65ebe
        if (props.sendTyping)
            this.store.dispatch<ChatActions>({ type: 'Set_Send_Typing', sendTyping: props.sendTyping });        
    }

    private handleIncomingActivity(activity: Activity) {
        let state = this.store.getState();
        switch (activity.type) {

            case "message":
                this.store.dispatch<ChatActions>({ type: activity.from.id === state.connection.user.id ? 'Receive_Sent_Message' : 'Receive_Message', activity });
                break;

            case "typing":
                if (activity.from.id !== state.connection.user.id)
                    this.store.dispatch<ChatActions>({ type: 'Show_Typing', activity });
                break;
        }
    }

    private setSize() {
        this.store.dispatch<ChatActions>({
            type: 'Set_Size',
            width: this.chatviewPanel.offsetWidth,
            height: this.chatviewPanel.offsetHeight
        });
    }

    componentDidMount() {
        // Now that we're mounted, we know our dimensions. Put them in the store (this will force a re-render)
        this.setSize();

        const botConnection = this.props.directLine
            ? (this.botConnection = new DirectLine(this.props.directLine))
            : this.props.botConnection
            ;

        if (this.props.resize === 'window')
            window.addEventListener('resize', this.resizeListener);

        this.store.dispatch<ChatActions>({ type: 'Start_Connection', user: this.props.user, bot: this.props.bot, botConnection, selectedActivity: this.props.selectedActivity });

        this.connectionStatusSubscription = botConnection.connectionStatus$.subscribe(connectionStatus =>
            this.store.dispatch<ChatActions>({ type: 'Connection_Change', connectionStatus })
        );

        this.activitySubscription = botConnection.activity$.subscribe(
            activity => this.handleIncomingActivity(activity),
            error => konsole.log("activity$ error", error)
        );

        if (this.props.selectedActivity) {
            this.selectedActivitySubscription = this.props.selectedActivity.subscribe(activityOrID => {
                this.store.dispatch<ChatActions>({
                    type: 'Select_Activity',
                    selectedActivity: activityOrID.activity || this.store.getState().history.activities.find(activity => activity.id === activityOrID.id)
                });
            });
        }
    }

    componentWillUnmount() {
        this.connectionStatusSubscription.unsubscribe();
        this.activitySubscription.unsubscribe();
        if (this.selectedActivitySubscription)
            this.selectedActivitySubscription.unsubscribe();
        if (this.botConnection)
            this.botConnection.end();
        window.removeEventListener('resize', this.resizeListener);
    }

    // At startup we do three render passes:
    // 1. To determine the dimensions of the chat panel (nothing needs to actually render here, so we don't)
    // 2. To determine the margins of any given carousel (we just render one mock activity so that we can measure it)
    // 3. (this is also the normal re-render case) To render without the mock activity

    render() {
        const state = this.store.getState();
        konsole.log("BotChat.Chat state", state);

        // only render real stuff after we know our dimensions
        let header: JSX.Element;
        if (state.format.options.showHeader) header =
            <div className="wc-header">
                <span>{ state.format.strings.title }</span>
            </div>;

        let resize: JSX.Element;
        if (this.props.resize === 'detect') resize =
            <ResizeDetector onresize={ this.resizeListener } />;

        return (
            <Provider store={ this.store }>
                <div className="wc-chatview-panel" ref={ div => this.chatviewPanel = div }>
                    { header }
                    <History />
                    <Shell />
                    { resize }
                </div>
            </Provider>
        );
    }
}

export const sendMessage = (dispatch: Dispatch<ChatActions>, text: string, from: User, locale: string) => {
    if (!text || typeof text !== 'string' || text.trim().length === 0)
        return;
    dispatch({ type: 'Send_Message', activity: {
        type: "message",
        text,
        from,
        locale,
        textFormat: 'plain',
        timestamp: (new Date()).toISOString()
    }});
}

export const sendPostBack = (botConnection: IBotConnection, text: string, from: User, locale: string) => {
    botConnection.postActivity({
        type: "message",
        text,
        from,
        locale
    })
    .subscribe(id => {
        konsole.log("success sending postBack", id)
    }, error => {
        konsole.log("failed to send postBack", error);
    });
}

const attachmentsFromFiles = (files: FileList) => {
    const attachments: Media[] = [];
    for (let i = 0, numFiles = files.length; i < numFiles; i++) {
        const file = files[i];
        attachments.push({
            contentType: file.type as MediaType,
            contentUrl: window.URL.createObjectURL(file),
            name: file.name
        });
    }
    return attachments;
}

export const sendFiles = (dispatch: Dispatch<ChatActions>, files: FileList, from: User, locale: string) => {
    dispatch({ type: 'Send_Message', activity: {
        type: "message",
        attachments: attachmentsFromFiles(files),
        from,
        locale
    }});
}

export const renderIfNonempty = (value: any, renderer: (value: any) => JSX.Element ) => {
    if (value !== undefined && value !== null && (typeof value !== 'string' || value.length > 0))
        return renderer(value);
}

export const konsole = {
    log: (message?: any, ... optionalParams: any[]) => {
        if (typeof(window) !== 'undefined' && window["botchatDebug"] && message)
            console.log(message, ... optionalParams);
    }
}

// note: container of this element must have CSS position of either absolute or relative
const ResizeDetector = (props: {
    onresize: () => void
}) =>
    // adapted to React from https://github.com/developit/simple-element-resize-detector
    <iframe
        style={ { position: 'absolute', left: '0', top: '-100%', width: '100%', height: '100%', margin: '1px 0 0', border: 'none', opacity: 0, visibility: 'hidden', pointerEvents: 'none' } }
        ref={ frame => frame.contentWindow.onresize = props.onresize }
    />;<|MERGE_RESOLUTION|>--- conflicted
+++ resolved
@@ -55,14 +55,7 @@
         });
 
         if (props.formatOptions)
-<<<<<<< HEAD
             this.store.dispatch<FormatAction>({ type: 'Set_Format_Options', options: props.formatOptions });
-
-=======
-            this.store.dispatch<ChatActions>({ type: 'Set_Format_Options', options: props.formatOptions
-     });
-        
->>>>>>> a0b65ebe
         if (props.sendTyping)
             this.store.dispatch<ChatActions>({ type: 'Set_Send_Typing', sendTyping: props.sendTyping });        
     }
