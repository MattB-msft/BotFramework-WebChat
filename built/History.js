--- conflicted
+++ resolved
@@ -12,14 +12,6 @@
     __extends(History, _super);
     function History(props) {
         _super.call(this, props);
-<<<<<<< HEAD
-        this.onMessageClicked = function (e, activity) {
-            e.preventDefault();
-            e.stopPropagation();
-            Store_1.getStore().dispatch({ type: 'Select_Activity', selectedActivity: activity });
-        };
-=======
->>>>>>> c04eb245
     }
     History.prototype.componentWillMount = function () {
         var _this = this;
@@ -55,13 +47,8 @@
         return (React.createElement("div", {className: "wc-message-groups", ref: function (ref) { return _this.scrollMe = ref; }}, 
             React.createElement("div", {className: "wc-message-group"}, state.history.activities
                 .filter(function (activity) { return activity.type === "message" && (activity.from.id != state.connection.user.id || !activity.id); })
-<<<<<<< HEAD
                 .map(function (activity, index) {
                 return React.createElement("div", {key: index, className: 'wc-message wc-message-from-' + (activity.from.id === state.connection.user.id ? 'me' : 'bot')}, 
-=======
-                .map(function (activity) {
-                return React.createElement("div", {className: 'wc-message wc-message-from-' + (activity.from.id === state.connection.user.id ? 'me' : 'bot')}, 
->>>>>>> c04eb245
                     React.createElement("div", {className: 'wc-message-content' + (_this.props.allowMessageSelection ? ' clickable' : '') + (activity === state.history.selectedActivity ? ' selected' : ''), onClick: function (e) { return _this.props.allowMessageSelection ? _this.onMessageClicked(e, activity) : undefined; }}, 
                         React.createElement("svg", {className: "wc-message-callout"}, 
                             React.createElement("path", {className: "point-left", d: "m0,0 h12 v10 z"}), 
