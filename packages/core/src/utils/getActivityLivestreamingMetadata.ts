import {
  any,
  array,
  empty,
  integer,
  length,
  literal,
  minValue,
  nonEmpty,
  number,
  object,
  optional,
  pipe,
  safeParse,
  string,
  transform,
  undefinedable,
  union,
  unknown
} from 'valibot';

import { type WebChatActivity } from '../types/WebChatActivity';
import getOrgSchemaMessage from './getOrgSchemaMessage';

const EMPTY_ARRAY = Object.freeze([]);

type StreamData = {
  streamId?: string;
  streamSequence?: number;
  streamType?: string;
};

const streamSequenceSchema = pipe(number(), integer(), minValue(1));

const streamInfoSchema = union([
  object({
<<<<<<< HEAD
    attachments: optional(array(any()), EMPTY_ARRAY),
    channelData: object({
      // "streamId" is optional for the very first activity in the session.
      streamId: optional(undefinedable(string())),
      streamSequence: streamSequenceSchema,
      streamType: literal('streaming')
    }),
    id: string(),
    // "text" is optional. If not set or empty, it presents a contentless activity.
    text: optional(undefinedable(string())),
    type: literal('typing')
  }),
  // Informative message.
  object({
    attachments: optional(array(any()), EMPTY_ARRAY),
    channelData: object({
      // "streamId" is optional for the very first activity in the session.
      streamId: optional(undefinedable(string())),
      streamSequence: streamSequenceSchema,
      streamType: literal('informative')
    }),
    id: string(),
    // Informative may not have "text", but should have abstract instead (checked later)
    text: optional(undefinedable(string())),
    type: literal('typing'),
    entities: optional(array(any()), EMPTY_ARRAY)
=======
    // "streamId" is optional for the very first activity in the session.
    streamId: optional(undefinedable(string())),
    streamSequence: streamSequenceSchema,
    streamType: union([literal('streaming'), literal('informative')])
>>>>>>> 5860d069
  }),
  object({
    // "streamId" is required for the final activity in the session.
    // The final activity must not be the sole activity in the session.
    streamId: pipe(string(), nonEmpty()),
    streamType: literal('final')
  })
]);

const validEntitiesSchema = union([
  pipe(
    array(streamInfoSchema),
    length(1),
    transform(data => data[0])
  ),
  pipe(
    array(unknown()),
    empty(),
    transform(() => undefined)
  )
]);

const validChannelDataSchema = union([
  streamInfoSchema,
  pipe(
    object({
      webChat: object({
        receivedAt: number()
      })
    }),
    transform(() => undefined)
  )
]);

const livestreamingActivitySchema = object({
  entities: validEntitiesSchema,
  channelData: validChannelDataSchema,
  attachments: optional(array(any()), EMPTY_ARRAY),
  id: string(),
  text: optional(undefinedable(string())),
  type: union([literal('typing'), literal('message')])
});

/**
 * Gets the livestreaming metadata of the activity, or `undefined` if the activity is not participating in a livestreaming session.
 *
 * - `sessionId` - ID of the livestreaming session
 * - `sequenceNumber` - sequence number of the activity
 * - `type`
 *   - `"contentless"` - ongoing but no content, should show indicator
 *   - `"interim activity"` - current response, could be partial-from-start, or complete response.
 *     More activities are expected. Future interim activities always replace past interim activities, enable erasing or backtracking response.
 *   - `"informative message"` - optional side-channel informative message describing the current response, e.g. "Searching your document library".
 *     Always replace past informative messages. May interleave with interim activities.
 *   - `"final activity"` - complete-and-final response, always replace past interim activities and remove all informative messages.
 *     This activity indicates end of the session, all future activities must be ignored.
 *   - `undefined` - not part of a livestream session or the activity is not valid
 *
 * @returns {object} Livestreaming metadata of the activity, or `undefined` if the activity is not participating in a livestreaming session.
 */
export default function getActivityLivestreamingMetadata(activity: WebChatActivity):
  | Readonly<{
      sessionId: string;
      sequenceNumber: number;
      type: 'contentless' | 'final activity' | 'informative message' | 'interim activity';
    }>
  | undefined {
  const result = safeParse(livestreamingActivitySchema, activity);

  if (result.success) {
    const { output } = result;

    let streamData: StreamData;

    if (output.entities !== undefined) {
      streamData = output.entities;
    } else if (output.channelData !== undefined) {
      streamData = output.channelData;
    } else {
      return undefined;
    }

    // If the activity is the first in the session, session ID should be the activity ID.
    const sessionId = streamData.streamId || output.id;

    return Object.freeze(
      streamData.streamType === 'final'
        ? {
            sequenceNumber: Infinity,
            sessionId,
            type: 'final activity'
          }
        : {
            sequenceNumber: streamData.streamSequence,
            sessionId,
            type: !(
              output.text ||
              output.attachments?.length ||
              ('entities' in output && getOrgSchemaMessage(output.entities)?.abstract)
            )
              ? 'contentless'
              : streamData.streamType === 'informative'
                ? 'informative message'
                : 'interim activity'
          }
    );
  }

  return undefined;
}<|MERGE_RESOLUTION|>--- conflicted
+++ resolved
@@ -34,39 +34,10 @@
 
 const streamInfoSchema = union([
   object({
-<<<<<<< HEAD
-    attachments: optional(array(any()), EMPTY_ARRAY),
-    channelData: object({
-      // "streamId" is optional for the very first activity in the session.
-      streamId: optional(undefinedable(string())),
-      streamSequence: streamSequenceSchema,
-      streamType: literal('streaming')
-    }),
-    id: string(),
-    // "text" is optional. If not set or empty, it presents a contentless activity.
-    text: optional(undefinedable(string())),
-    type: literal('typing')
-  }),
-  // Informative message.
-  object({
-    attachments: optional(array(any()), EMPTY_ARRAY),
-    channelData: object({
-      // "streamId" is optional for the very first activity in the session.
-      streamId: optional(undefinedable(string())),
-      streamSequence: streamSequenceSchema,
-      streamType: literal('informative')
-    }),
-    id: string(),
-    // Informative may not have "text", but should have abstract instead (checked later)
-    text: optional(undefinedable(string())),
-    type: literal('typing'),
-    entities: optional(array(any()), EMPTY_ARRAY)
-=======
     // "streamId" is optional for the very first activity in the session.
     streamId: optional(undefinedable(string())),
     streamSequence: streamSequenceSchema,
     streamType: union([literal('streaming'), literal('informative')])
->>>>>>> 5860d069
   }),
   object({
     // "streamId" is required for the final activity in the session.
