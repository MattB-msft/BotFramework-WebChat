--- conflicted
+++ resolved
@@ -29,12 +29,8 @@
     "react-dom": "^15.4.1",
     "react-redux": "^5.0.1",
     "redux": "^3.6.0",
-<<<<<<< HEAD
-    "redux-observable": "^0.12.2"
-=======
     "redux-observable": "^0.12.2",
     "rxjs": "5.0.2"
->>>>>>> ae12982a
   },
   "devDependencies": {
     "@types/chai": "^3.4.34",
@@ -44,7 +40,6 @@
     "@types/marked": "0.0.28",
     "@types/react": "^0.14.55",
     "@types/react-dom": "^0.14.20",
-    "@types/react-redux": "^4.4.35",
     "chai": "^3.5.0",
     "chai-subset": "^1.4.0",
     "deep-freeze": "0.0.1",
